use std::collections::{HashMap, HashSet};
use std::sync::{Arc, RwLock};

use chrono::Utc;

<<<<<<< HEAD
use near_primitives::crypto::signature::{PublicKey, Signature};
=======
use near_primitives::crypto::signature::{verify, Signature};
>>>>>>> 8cc3c34d
use near_primitives::crypto::signer::InMemorySigner;
use near_primitives::hash::{hash, hash_struct, CryptoHash};
use near_primitives::rpc::{AccountViewCallResult, QueryResponse};
use near_primitives::test_utils::get_public_key_from_seed;
use near_primitives::transaction::{
    AsyncCall, ReceiptTransaction, SignedTransaction, TransactionResult, TransactionStatus,
};
use near_primitives::types::{AccountId, BlockIndex, MerkleHash, Nonce, ShardId, ValidatorStake};
use near_store::test_utils::create_test_store;
use near_store::{Store, StoreUpdate, Trie, TrieChanges, WrappedTrieChanges, COL_BLOCK_HEADER};

use crate::error::{Error, ErrorKind};
use crate::types::{BlockHeader, ReceiptResult, RuntimeAdapter, Weight};
use crate::{Chain, ValidTransaction};
use near_primitives::merkle::merklize;
use near_primitives::sharding::ShardChunkHeader;
use near_primitives::transaction::ReceiptBody::NewCall;
use near_primitives::transaction::TransactionBody::SendMoney;

/// Simple key value runtime for tests.
pub struct KeyValueRuntime {
    store: Arc<Store>,
    trie: Arc<Trie>,
    root: MerkleHash,
    validators: Vec<Vec<ValidatorStake>>,
    validator_groups: u64,

    // A mapping state_root => {account id => amounts}, for transactions and receipts
    amounts: RwLock<HashMap<MerkleHash, HashMap<AccountId, u128>>>,
    receipt_nonces: RwLock<HashMap<MerkleHash, HashSet<CryptoHash>>>,
    tx_nonces: RwLock<HashMap<MerkleHash, HashSet<(AccountId, Nonce)>>>,

    hash_to_epoch: RwLock<HashMap<CryptoHash, CryptoHash>>,
    hash_to_valset: RwLock<HashMap<CryptoHash, u64>>,
    epoch_start: RwLock<HashMap<CryptoHash, u64>>,
}

pub fn account_id_to_shard_id(account_id: &AccountId, num_shards: ShardId) -> ShardId {
    ((hash(&account_id.clone().into_bytes()).0).0[0] as u64) % num_shards
}

impl KeyValueRuntime {
    pub fn new(store: Arc<Store>) -> Self {
        Self::new_with_validators(store, vec![vec!["test".to_string()]], 1)
    }

    pub fn new_with_validators(
        store: Arc<Store>,
        validators: Vec<Vec<AccountId>>,
        validator_groups: u64,
    ) -> Self {
        let trie = Arc::new(Trie::new(store.clone()));
        let mut initial_amounts = HashMap::new();
        for (i, validator) in validators.iter().flatten().enumerate() {
            initial_amounts.insert(validator.clone(), (1000 + 100 * i) as u128);
        }

        let mut map_with_default_hash1 = HashMap::new();
        map_with_default_hash1.insert(CryptoHash::default(), CryptoHash::default());
        let mut map_with_default_hash2 = HashMap::new();
        map_with_default_hash2.insert(CryptoHash::default(), 0);

        let mut amounts = HashMap::new();
        amounts.insert(MerkleHash::default(), initial_amounts);
        KeyValueRuntime {
            store,
            trie,
            root: MerkleHash::default(),
            validators: validators
                .iter()
                .map(|inner| {
                    inner
                        .iter()
                        .map(|account_id| ValidatorStake {
                            account_id: account_id.clone(),
                            public_key: get_public_key_from_seed(account_id),
                            amount: 1_000_000,
                        })
                        .collect()
                })
                .collect(),
            validator_groups,
            amounts: RwLock::new(amounts),
            receipt_nonces: RwLock::new(HashMap::new()),
            tx_nonces: RwLock::new(HashMap::new()),
            hash_to_epoch: RwLock::new(map_with_default_hash1.clone()),
            hash_to_valset: RwLock::new(map_with_default_hash2.clone()),
            epoch_start: RwLock::new(map_with_default_hash2.clone()),
        }
    }

    pub fn get_root(&self) -> MerkleHash {
        self.root
    }

    fn get_prev_height(
        &self,
        prev_hash: CryptoHash,
    ) -> Result<BlockIndex, Box<dyn std::error::Error>> {
        if prev_hash == CryptoHash::default() {
            return Ok(0);
        }
        let prev_block_header = self
            .store
            .get_ser::<BlockHeader>(COL_BLOCK_HEADER, prev_hash.as_ref())?
            .ok_or("Missing block when computing the epoch")?;
        Ok(prev_block_header.height)
    }

    fn get_epoch_and_valset(
        &self,
        prev_hash: CryptoHash,
    ) -> Result<(CryptoHash, usize), Box<dyn std::error::Error>> {
        if prev_hash == CryptoHash::default() {
            return Ok((prev_hash, 0));
        }
        let prev_block_header = self
            .store
            .get_ser::<BlockHeader>(COL_BLOCK_HEADER, prev_hash.as_ref())?
            .ok_or("Missing block when computing the epoch")?;

        let mut hash_to_epoch = self.hash_to_epoch.write().unwrap();
        let mut hash_to_valset = self.hash_to_valset.write().unwrap();
        let mut epoch_start_map = self.epoch_start.write().unwrap();

        let prev_prev_hash = prev_block_header.prev_hash;
        let prev_epoch = hash_to_epoch.get(&prev_prev_hash).unwrap();
        let prev_valset = *hash_to_valset.get(&prev_prev_hash).unwrap();

        let (has_two_blocks, prev_epoch_start) =
            if prev_block_header.prev_hash == CryptoHash::default() {
                (false, 0)
            } else {
                let prev_prev_block_header = self
                    .store
                    .get_ser::<BlockHeader>(COL_BLOCK_HEADER, prev_prev_hash.as_ref())
                    .unwrap()
                    .unwrap();

                let prev_epoch_start = *epoch_start_map.get(&prev_prev_hash).unwrap();

                (
                    prev_epoch.clone()
                        == hash_to_epoch.get(&prev_prev_block_header.prev_hash).unwrap().clone(),
                    prev_epoch_start,
                )
            };

        // We need to have at least two blocks in each epoch, otherwise switch epoch ~every 5 heights
        let increment_epoch = has_two_blocks && prev_block_header.height - prev_epoch_start >= 5;

        let (epoch, valset, epoch_start) = if increment_epoch {
            (prev_hash, prev_valset + 1, prev_block_header.height)
        } else {
            (prev_epoch.clone(), prev_valset, prev_epoch_start)
        };

        hash_to_epoch.insert(prev_hash, epoch);
        hash_to_valset.insert(prev_hash, valset);
        epoch_start_map.insert(prev_hash, epoch_start);

        Ok((epoch, valset as usize % self.validators.len()))
    }
}

impl RuntimeAdapter for KeyValueRuntime {
    fn genesis_state(&self) -> (StoreUpdate, Vec<MerkleHash>) {
        (
            self.store.store_update(),
            ((0..self.num_shards()).map(|_| MerkleHash::default()).collect()),
        )
    }

    fn compute_block_weight(
        &self,
        prev_header: &BlockHeader,
        header: &BlockHeader,
    ) -> Result<Weight, Error> {
        let validators = &self.validators
            [self.get_epoch_and_valset(header.prev_hash).map_err(|err| err.to_string())?.1];
        let validator = &validators[(header.height as usize) % validators.len()];
        if !header.verify_block_producer(&validator.public_key) {
            return Err(ErrorKind::InvalidBlockProposer.into());
        }
        Ok(prev_header.total_weight.next(header.approval_sigs.len() as u64))
    }

    fn verify_chunk_header_signature(&self, _header: &ShardChunkHeader) -> bool {
        true
    }

    fn get_epoch_block_proposers(
        &self,
<<<<<<< HEAD
        parent_hash: CryptoHash,
        _height: BlockIndex,
    ) -> Result<Vec<(AccountId, u64)>, Box<dyn std::error::Error>> {
        let validators = &self.validators[self.get_epoch_and_valset(parent_hash).unwrap().1];
        Ok(validators.iter().map(|x| (x.account_id.clone(), 1)).collect())
=======
        _epoch_hash: CryptoHash,
    ) -> Result<Vec<AccountId>, Box<dyn std::error::Error>> {
        Ok(self.validators.iter().map(|x| x.account_id.clone()).collect())
>>>>>>> 8cc3c34d
    }

    fn get_block_proposer(
        &self,
        parent_hash: CryptoHash,
        height: BlockIndex,
    ) -> Result<AccountId, Box<dyn std::error::Error>> {
        let validators = &self.validators[self.get_epoch_and_valset(parent_hash).unwrap().1];
        Ok(validators[(height as usize) % validators.len()].account_id.clone())
    }

    fn get_chunk_proposer(
        &self,
        parent_hash: CryptoHash,
        height: BlockIndex,
        shard_id: ShardId,
    ) -> Result<AccountId, Box<dyn std::error::Error>> {
        let validators = &self.validators[self.get_epoch_and_valset(parent_hash).unwrap().1];
        assert_eq!((validators.len() as u64) % self.num_shards(), 0);
        assert_eq!(0, validators.len() as u64 % self.validator_groups);
        let validators_per_shard = validators.len() as ShardId / self.validator_groups;
        let coef = validators.len() as ShardId / self.num_shards();
        let offset = (shard_id * coef / validators_per_shard * validators_per_shard) as usize;
        // The +1 is so that if all validators validate all shards in a test, the chunk producer
        //     doesn't match the block producer
        let delta = ((shard_id + height + 1) % validators_per_shard) as usize;
        Ok(validators[offset + delta].account_id.clone())
    }

    fn check_validator_signature(
        &self,
        _epoch_hash: &CryptoHash,
        account_id: &AccountId,
        data: &[u8],
        signature: &Signature,
    ) -> bool {
        if let Some(validator) = self
            .validators
            .iter()
            .find(|&validator_stake| &validator_stake.account_id == account_id)
        {
            verify(data, signature, &validator.public_key)
        } else {
            false
        }
    }

    fn num_shards(&self) -> ShardId {
        let ret = self.validators.iter().map(|x| x.len()).min().unwrap();
        if ret < 64 || ret % 4 != 0 {
            ret as ShardId
        } else {
            (ret / 4) as ShardId
        }
    }

    fn num_total_parts(&self, parent_hash: CryptoHash) -> usize {
        let height = self.get_prev_height(parent_hash).unwrap();
        1 + self.num_data_parts(parent_hash) * (1 + (height as usize) % 3)
    }

    fn num_data_parts(&self, parent_hash: CryptoHash) -> usize {
        let height = self.get_prev_height(parent_hash).unwrap();
        // Test changing number of data parts
        12 + 2 * ((height as usize) % 4)
    }

    fn account_id_to_shard_id(&self, account_id: &AccountId) -> ShardId {
        account_id_to_shard_id(account_id, self.num_shards())
    }

    fn get_part_owner(
        &self,
        parent_hash: CryptoHash,
        part_id: u64,
    ) -> Result<String, Box<dyn std::error::Error>> {
        let validators = &self.validators[self.get_epoch_and_valset(parent_hash)?.1];
        // if we don't use data_parts and total_parts as part of the formula here, the part owner
        //     would not depend on height, and tests wouldn't catch passing wrong height here
        let idx =
            part_id as usize + self.num_data_parts(parent_hash) + self.num_total_parts(parent_hash);
        Ok(validators[idx as usize % validators.len()].account_id.clone())
    }

    fn cares_about_shard(
        &self,
        account_id: &AccountId,
        parent_hash: CryptoHash,
        shard_id: ShardId,
    ) -> bool {
        let validators = &self.validators[self.get_epoch_and_valset(parent_hash).unwrap().1];
        assert_eq!((validators.len() as u64) % self.num_shards(), 0);
        assert_eq!(0, validators.len() as u64 % self.validator_groups);
        let validators_per_shard = validators.len() as ShardId / self.validator_groups;
        let coef = validators.len() as ShardId / self.num_shards();
        let offset = (shard_id * coef / validators_per_shard * validators_per_shard) as usize;
        assert!(offset + validators_per_shard as usize <= validators.len());
        for validator in validators[offset..offset + (validators_per_shard as usize)].iter() {
            if validator.account_id == *account_id {
                return true;
            }
        }
        false
    }

    fn will_care_about_shard(
        &self,
        account_id: &AccountId,
        parent_hash: CryptoHash,
        shard_id: ShardId,
    ) -> bool {
        // figure out if this block is the first block of an epoch
        let first_block_of_the_epoch = self.is_epoch_start(parent_hash, 0).unwrap();

        // If it is the first block of the epoch, Nightshade runtime can't infer the next validator set
        //    emulate that behavior
        if first_block_of_the_epoch {
            return false;
        }

        let validators = &self.validators
            [(self.get_epoch_and_valset(parent_hash).unwrap().1 + 1) % self.validators.len()];
        assert_eq!((validators.len() as u64) % self.num_shards(), 0);
        assert_eq!(0, validators.len() as u64 % self.validator_groups);
        let validators_per_shard = validators.len() as ShardId / self.validator_groups;
        let coef = validators.len() as ShardId / self.num_shards();
        let offset = (shard_id * coef / validators_per_shard * validators_per_shard) as usize;
        for validator in validators[offset..offset + (validators_per_shard as usize)].iter() {
            if validator.account_id == *account_id {
                return true;
            }
        }
        false
    }

    fn validate_tx(
        &self,
        _shard_id: ShardId,
        _state_root: MerkleHash,
        transaction: SignedTransaction,
    ) -> Result<ValidTransaction, String> {
        Ok(ValidTransaction { transaction })
    }

    fn add_validator_proposals(
        &self,
        _parent_hash: CryptoHash,
        _current_hash: CryptoHash,
        _block_index: u64,
        _proposals: Vec<ValidatorStake>,
        _validator_mask: Vec<bool>,
    ) -> Result<(), Box<dyn std::error::Error>> {
        Ok(())
    }

    fn get_epoch_offset(
        &self,
        parent_hash: CryptoHash,
        _block_index: BlockIndex,
    ) -> Result<(CryptoHash, BlockIndex), Box<dyn std::error::Error>> {
        Ok((parent_hash, 0))
    }

    fn apply_transactions(
        &self,
        shard_id: ShardId,
        state_root: &MerkleHash,
        _block_index: BlockIndex,
        _prev_block_hash: &CryptoHash,
<<<<<<< HEAD
        receipts: &Vec<ReceiptTransaction>,
=======
        _block_hash: &CryptoHash,
        _receipts: &Vec<Vec<ReceiptTransaction>>,
>>>>>>> 8cc3c34d
        transactions: &Vec<SignedTransaction>,
    ) -> Result<
        (
            WrappedTrieChanges,
            MerkleHash,
            Vec<TransactionResult>,
            ReceiptResult,
            Vec<ValidatorStake>,
        ),
        Box<dyn std::error::Error>,
    > {
        let mut tx_results = vec![];

        let mut accounts_mapping =
            self.amounts.read().unwrap().get(state_root).cloned().unwrap_or_else(|| HashMap::new());
        let mut receipt_nonces = self
            .receipt_nonces
            .read()
            .unwrap()
            .get(state_root)
            .cloned()
            .unwrap_or_else(|| HashSet::new());
        let mut tx_nonces = self
            .tx_nonces
            .read()
            .unwrap()
            .get(state_root)
            .cloned()
            .unwrap_or_else(|| HashSet::new());

        let mut balance_transfers = vec![];

        for receipt in receipts.iter() {
            if let NewCall(call) = &receipt.body {
                assert_eq!(self.account_id_to_shard_id(&receipt.receiver), shard_id);
                if !receipt_nonces.contains(&receipt.nonce) {
                    receipt_nonces.insert(receipt.nonce);
                    balance_transfers.push((
                        receipt.originator.clone(),
                        receipt.receiver.clone(),
                        call.amount,
                        0,
                    ));
                } else {
                    balance_transfers.push((
                        receipt.originator.clone(),
                        receipt.receiver.clone(),
                        0,
                        0,
                    ));
                }
            } else {
                unreachable!();
            }
        }

        for transaction in transactions {
            if let SendMoney(send_money_tx) = &transaction.body {
                assert_eq!(self.account_id_to_shard_id(&send_money_tx.originator), shard_id);
                if !tx_nonces.contains(&(send_money_tx.receiver.clone(), send_money_tx.nonce)) {
                    tx_nonces.insert((send_money_tx.receiver.clone(), send_money_tx.nonce));
                    balance_transfers.push((
                        send_money_tx.originator.clone(),
                        send_money_tx.receiver.clone(),
                        send_money_tx.amount,
                        send_money_tx.nonce,
                    ));
                } else {
                    balance_transfers.push((
                        send_money_tx.originator.clone(),
                        send_money_tx.receiver.clone(),
                        0,
                        send_money_tx.nonce,
                    ));
                }
            } else {
                unreachable!();
            }
        }

        let mut new_receipts = HashMap::new();

        for (from, to, amount, nonce) in balance_transfers {
            let mut good_to_go = false;

            if self.account_id_to_shard_id(&from) != shard_id {
                // This is a receipt, was already debited
                good_to_go = true;
            } else if let Some(balance) = accounts_mapping.get(&from) {
                if *balance >= amount {
                    let new_balance = balance - amount;
                    accounts_mapping.insert(from.clone(), new_balance);
                    good_to_go = true;
                }
            }

            if good_to_go {
                let new_receipt_hashes = if self.account_id_to_shard_id(&to) == shard_id {
                    accounts_mapping
                        .insert(to.clone(), accounts_mapping.get(&to).unwrap_or(&0) + amount);
                    vec![]
                } else {
                    assert_ne!(amount, 0);
                    assert_ne!(nonce, 0);
                    let receipt = ReceiptTransaction::new(
                        from.clone(),
                        to.clone(),
                        hash_struct(&(from.clone(), to.clone(), amount, nonce)),
                        NewCall(AsyncCall::new(
                            vec![],
                            vec![],
                            amount,
                            AccountId::default(),
                            from,
                            PublicKey::empty(),
                        )),
                    );
                    let receipt_hash = receipt.get_hash();
                    new_receipts.entry(receipt.shard_id()).or_insert_with(|| vec![]).push(receipt);
                    vec![receipt_hash]
                };

                tx_results.push(TransactionResult {
                    status: TransactionStatus::Completed,
                    logs: vec![],
                    receipts: new_receipt_hashes,
                    result: None,
                });
            }
        }

        let mut new_balances = vec![];
        for validator in self.validators.iter().flatten() {
            let mut seen = false;
            for (key, value) in accounts_mapping.iter() {
                if key == &validator.account_id {
                    assert!(!seen);
                    seen = true;
                    new_balances.push(*value);
                }
            }
            if !seen {
                new_balances.push(0);
            }
        }
        let (new_state_root, _) = merklize(&new_balances);
        self.amounts.write().unwrap().insert(new_state_root, accounts_mapping);
        self.receipt_nonces.write().unwrap().insert(new_state_root, receipt_nonces);
        self.tx_nonces.write().unwrap().insert(new_state_root, tx_nonces);

        Ok((
            WrappedTrieChanges::new(self.trie.clone(), TrieChanges::empty(state_root.clone())),
            new_state_root,
            tx_results,
            new_receipts,
            vec![],
        ))
    }

    fn query(
        &self,
        state_root: MerkleHash,
        _height: BlockIndex,
        path: Vec<&str>,
        _data: &[u8],
    ) -> Result<QueryResponse, Box<dyn std::error::Error>> {
        let account_id = path[1].to_string();
        let account_id2 = account_id.clone();
        Ok(QueryResponse::ViewAccount(AccountViewCallResult {
            account_id,
            nonce: 0,
            amount: self
                .amounts
                .read()
                .unwrap()
                .get(&state_root)
                .map_or_else(|| 0, |mapping| *mapping.get(&account_id2).unwrap_or(&0)),
            stake: 0,
            public_keys: vec![],
            code_hash: CryptoHash::default(),
        }))
    }

    fn dump_state(
        &self,
        _shard_id: ShardId,
        _state_root: MerkleHash,
    ) -> Result<Vec<u8>, Box<dyn std::error::Error>> {
        Ok(vec![])
    }

    fn set_state(
        &self,
        _shard_id: ShardId,
        _state_root: MerkleHash,
        _payload: Vec<u8>,
    ) -> Result<(), Box<dyn std::error::Error>> {
        Ok(())
    }

    fn is_epoch_second_block(
        &self,
        parent_hash: CryptoHash,
        _index: BlockIndex,
    ) -> Result<bool, Box<dyn std::error::Error>> {
        let prev_block_header = self
            .store
            .get_ser::<BlockHeader>(COL_BLOCK_HEADER, parent_hash.as_ref())?
            .ok_or("Missing block when computing the epoch")?;
        let prev_prev_hash = prev_block_header.prev_hash;

        // So this is a bit ugly, but `is_epoch_second_block` is the only method that is guaranteed
        //    to be called from `process_block`, so call `get_epoch` here to get all the epoch
        //    stuff computed and persisted
        let _ = self.get_epoch_and_valset(parent_hash);

        if prev_prev_hash == CryptoHash::default() {
            Ok(true)
        } else {
            let prev_prev_block_header = self
                .store
                .get_ser::<BlockHeader>(COL_BLOCK_HEADER, prev_prev_hash.as_ref())?
                .ok_or("Missing block when computing the epoch")?;
            let prev_prev_prev_hash = prev_prev_block_header.prev_hash;
            Ok(self.get_epoch_and_valset(prev_prev_prev_hash)?.0
                != self.get_epoch_and_valset(prev_prev_hash)?.0)
        }
    }

    fn is_epoch_start(
        &self,
        parent_hash: CryptoHash,
        _index: BlockIndex,
    ) -> Result<bool, Box<dyn std::error::Error>> {
        if parent_hash == CryptoHash::default() {
            return Ok(true);
        }
        let prev_block_header = self
            .store
            .get_ser::<BlockHeader>(COL_BLOCK_HEADER, parent_hash.as_ref())?
            .ok_or("Missing block when computing the epoch")?;
        let prev_prev_hash = prev_block_header.prev_hash;
        Ok(self.get_epoch_and_valset(parent_hash)?.0
            != self.get_epoch_and_valset(prev_prev_hash)?.0)
    }

    fn get_epoch_hash(
        &self,
        parent_hash: CryptoHash,
    ) -> Result<CryptoHash, Box<dyn std::error::Error>> {
        Ok(self.get_epoch_and_valset(parent_hash)?.0)
    }
}

pub fn setup() -> (Chain, Arc<KeyValueRuntime>, Arc<InMemorySigner>) {
    let store = create_test_store();
    let runtime = Arc::new(KeyValueRuntime::new(store.clone()));
    let chain = Chain::new(store, runtime.clone(), Utc::now()).unwrap();
    let signer = Arc::new(InMemorySigner::from_seed("test", "test"));
    (chain, runtime, signer)
}<|MERGE_RESOLUTION|>--- conflicted
+++ resolved
@@ -3,11 +3,7 @@
 
 use chrono::Utc;
 
-<<<<<<< HEAD
-use near_primitives::crypto::signature::{PublicKey, Signature};
-=======
-use near_primitives::crypto::signature::{verify, Signature};
->>>>>>> 8cc3c34d
+use near_primitives::crypto::signature::{verify, PublicKey, Signature};
 use near_primitives::crypto::signer::InMemorySigner;
 use near_primitives::hash::{hash, hash_struct, CryptoHash};
 use near_primitives::rpc::{AccountViewCallResult, QueryResponse};
@@ -201,42 +197,33 @@
 
     fn get_epoch_block_proposers(
         &self,
-<<<<<<< HEAD
-        parent_hash: CryptoHash,
-        _height: BlockIndex,
-    ) -> Result<Vec<(AccountId, u64)>, Box<dyn std::error::Error>> {
-        let validators = &self.validators[self.get_epoch_and_valset(parent_hash).unwrap().1];
-        Ok(validators.iter().map(|x| (x.account_id.clone(), 1)).collect())
-=======
-        _epoch_hash: CryptoHash,
-    ) -> Result<Vec<AccountId>, Box<dyn std::error::Error>> {
-        Ok(self.validators.iter().map(|x| x.account_id.clone()).collect())
->>>>>>> 8cc3c34d
+        epoch_hash: CryptoHash,
+    ) -> Result<Vec<(AccountId)>, Box<dyn std::error::Error>> {
+        let validators = &self.validators[self.get_epoch_and_valset(epoch_hash).unwrap().1];
+        Ok(validators.iter().map(|x| x.account_id.clone()).collect())
     }
 
     fn get_block_proposer(
         &self,
-        parent_hash: CryptoHash,
+        epoch_hash: CryptoHash,
         height: BlockIndex,
     ) -> Result<AccountId, Box<dyn std::error::Error>> {
-        let validators = &self.validators[self.get_epoch_and_valset(parent_hash).unwrap().1];
+        let validators = &self.validators[self.get_epoch_and_valset(epoch_hash)?.1];
         Ok(validators[(height as usize) % validators.len()].account_id.clone())
     }
 
     fn get_chunk_proposer(
         &self,
-        parent_hash: CryptoHash,
+        epoch_hash: CryptoHash,
         height: BlockIndex,
         shard_id: ShardId,
     ) -> Result<AccountId, Box<dyn std::error::Error>> {
-        let validators = &self.validators[self.get_epoch_and_valset(parent_hash).unwrap().1];
+        let validators = &self.validators[self.get_epoch_and_valset(epoch_hash).unwrap().1];
         assert_eq!((validators.len() as u64) % self.num_shards(), 0);
         assert_eq!(0, validators.len() as u64 % self.validator_groups);
         let validators_per_shard = validators.len() as ShardId / self.validator_groups;
         let coef = validators.len() as ShardId / self.num_shards();
         let offset = (shard_id * coef / validators_per_shard * validators_per_shard) as usize;
-        // The +1 is so that if all validators validate all shards in a test, the chunk producer
-        //     doesn't match the block producer
         let delta = ((shard_id + height + 1) % validators_per_shard) as usize;
         Ok(validators[offset + delta].account_id.clone())
     }
@@ -251,6 +238,7 @@
         if let Some(validator) = self
             .validators
             .iter()
+            .flatten()
             .find(|&validator_stake| &validator_stake.account_id == account_id)
         {
             verify(data, signature, &validator.public_key)
@@ -367,26 +355,14 @@
         Ok(())
     }
 
-    fn get_epoch_offset(
-        &self,
-        parent_hash: CryptoHash,
-        _block_index: BlockIndex,
-    ) -> Result<(CryptoHash, BlockIndex), Box<dyn std::error::Error>> {
-        Ok((parent_hash, 0))
-    }
-
     fn apply_transactions(
         &self,
         shard_id: ShardId,
         state_root: &MerkleHash,
         _block_index: BlockIndex,
         _prev_block_hash: &CryptoHash,
-<<<<<<< HEAD
+        _block_hash: &CryptoHash,
         receipts: &Vec<ReceiptTransaction>,
-=======
-        _block_hash: &CryptoHash,
-        _receipts: &Vec<Vec<ReceiptTransaction>>,
->>>>>>> 8cc3c34d
         transactions: &Vec<SignedTransaction>,
     ) -> Result<
         (
